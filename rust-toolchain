# If you see this, run `rustup self update` to get rustup 1.23 or newer.

# NOTE: above comment is for older `rustup` (before TOML support was added),
# which will treat the first line as the toolchain name, and therefore show it
# to the user in the error, instead of "error: invalid channel name '[toolchain]'".

[toolchain]
<<<<<<< HEAD
channel = "nightly-2022-11-22"
=======
channel = "nightly-2025-01-23"
>>>>>>> 6a6dcdad
components = ["rust-src", "rustc-dev", "llvm-tools-preview"]<|MERGE_RESOLUTION|>--- conflicted
+++ resolved
@@ -5,9 +5,5 @@
 # to the user in the error, instead of "error: invalid channel name '[toolchain]'".
 
 [toolchain]
-<<<<<<< HEAD
-channel = "nightly-2022-11-22"
-=======
 channel = "nightly-2025-01-23"
->>>>>>> 6a6dcdad
 components = ["rust-src", "rustc-dev", "llvm-tools-preview"]