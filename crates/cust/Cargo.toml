--- conflicted
+++ resolved
@@ -13,12 +13,8 @@
 cust_raw = { path = "../cust_raw", version = "0.11.2"}
 bitflags = "1.2"
 cust_derive = { path = "../cust_derive", version = "0.1" }
-<<<<<<< HEAD
-vek = { version = "0.15.1", optional = true }
 num-complex = { version = "0.4", optional = true }
-=======
 vek = { version = "0.15.1", optional = true, default-features = false }
->>>>>>> 1bd66134
 
 [build-dependencies]
 find_cuda_helper = { path = "../find_cuda_helper", version = "0.2" }
