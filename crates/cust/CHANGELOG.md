--- conflicted
+++ resolved
@@ -4,7 +4,6 @@
 
 ## Unreleased
 
-<<<<<<< HEAD
 - Add `memory::memcpy_dtoh` to allow copying from device to host.
 - `DeviceSlice` is represented as a slice again, but as `[()]` instead of `[T]`.
 - Reimplemented `Index` and `IndexMut` for `DeviceSlice` and removed `DeviceSlice::index`.
@@ -14,11 +13,8 @@
     - `DeviceSliceIndex::index`
     - `DeviceSliceIndex::get_unchecked`
 - Added `DeviceSliceIndex::index_mut` and `DeviceSliceIndex::get_unchecked_mut`.
-=======
- - Add `memory::memcpy_dtoh` to allow copying from device to host.
- - Add support in `memory` for pitched malloc and 2D memcpy between device and host.
- - `Stream::add_callback` now internally uses `cuStreamAddCallback` again, since there are no current plans to remove it (https://stackoverflow.com/a/58173486). As a result, the function again takes a device status as a parameter and *does* execute on context error.
->>>>>>> 38803132
+- Add support in `memory` for pitched malloc and 2D memcpy between device and host.
+- `Stream::add_callback` now internally uses `cuStreamAddCallback` again, since there are no current plans to remove it (https://stackoverflow.com/a/58173486). As a result, the function again takes a device status as a parameter and *does* execute on context error.
 
 ## 0.3.2 - 2/16/22
 
